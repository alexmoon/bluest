#![cfg(feature = "l2cap")]

use std::io::{Read, Write};
use std::sync::Arc;
use std::task::{Context, Poll};
use std::{fmt, pin, slice, thread};

use futures_lite::io::{AsyncRead, AsyncWrite, BlockOn};
use java_spaghetti::{ByteArray, Global, Local, PrimitiveArray};
use tracing::{debug, trace, warn};

use super::bindings::android::bluetooth::{BluetoothDevice, BluetoothSocket};
use super::vm_context::{android_api_level, jni_with_env};
use super::OptionExt;
<<<<<<< HEAD
use crate::error::ErrorKind;
use crate::l2cap_channel::PIPE_CAPACITY;
use crate::Result;
=======
use crate::l2cap_channel::{derive_async_read, derive_async_write, PIPE_CAPACITY};
>>>>>>> 37e353d7

pub fn open_l2cap_channel(
    device: Global<BluetoothDevice>,
    psm: u16,
    secure: bool,
) -> std::prelude::v1::Result<(L2capChannelReader, L2capChannelWriter), crate::Error> {
    if android_api_level() < 29 {
        return Err(crate::Error::new(
            ErrorKind::NotSupported,
            None,
            "creating L2CAP channel requires Android API level 29 or higher",
        ));
    }
    jni_with_env(|env| {
        let device = device.as_local(env);

        let channel = if secure {
            device.createL2capChannel(psm as _)?.non_null()?
        } else {
            device.createInsecureL2capChannel(psm as _)?.non_null()?
        };

        channel.connect()?;

        // The L2capCloser closes the l2cap channel when dropped.
        // We put it in an Arc held by both the reader and writer, so it gets dropped
        // when
        let closer = Arc::new(L2capCloser {
            channel: channel.as_global(),
        });

        let (read_receiver, read_sender) = piper::pipe(PIPE_CAPACITY);
        let (write_receiver, write_sender) = piper::pipe(PIPE_CAPACITY);
        let input_stream = channel.getInputStream()?.non_null()?.as_global();
        let output_stream = channel.getOutputStream()?.non_null()?.as_global();

        // Unfortunately, Android's API for L2CAP channels is only blocking. Only way to deal with it
        // is to launch two background threads with blocking loops for reading and writing, which communicate
        // with the async Rust world via async channels.
        //
        // The loops stop when either Android returns an error (for example if the channel is closed), or the
        // async channel gets closed because the user dropped the reader or writer structs.
        thread::spawn(move || {
            debug!("l2cap read thread running!");
            let mut read_sender = BlockOn::new(read_sender);

            jni_with_env(|env| {
                let stream = input_stream.as_local(env);
                let arr: Local<ByteArray> = ByteArray::new(env, 1024);

                loop {
                    match stream.read_byte_array(&arr) {
                        Ok(n) if n < 0 => {
                            warn!("failed to read from l2cap channel: {}", n);
                            break;
                        }
                        Err(e) => {
                            warn!("failed to read from l2cap channel: {:?}", e);
                            break;
                        }
                        Ok(n) => {
                            let n = n as usize;
                            let mut buf = vec![0u8; n];
                            arr.get_region(0, u8toi8_mut(&mut buf));
                            if let Err(e) = read_sender.write_all(&buf) {
                                warn!("failed to enqueue received l2cap packet: {:?}", e);
                                break;
                            }
                        }
                    }
                }
            });

            debug!("l2cap read thread exiting!");
        });

        thread::spawn(move || {
            debug!("l2cap write thread running!");
            let mut write_receiver = BlockOn::new(write_receiver);
            jni_with_env(|env| {
                let stream = output_stream.as_local(env);
                let mut buf = vec![0; PIPE_CAPACITY];

                loop {
                    match write_receiver.read(&mut buf) {
                        Err(e) => {
                            warn!("failed to dequeue l2cap packet to send: {:?}", e);
                            break;
                        }
                        Ok(0) => {
                            trace!("Stream ended");
                            break;
                        }
                        Ok(packet) => {
                            let b = ByteArray::new_from(env, u8toi8(&buf[..packet]));
                            if let Err(e) = stream.write_byte_array(b) {
                                warn!("failed to write to l2cap channel: {:?}", e);
                                break;
                            };
                        }
                    }
                }
            });

            debug!("l2cap write thread exiting!");
        });

        Ok((
            L2capChannelReader {
                _closer: closer.clone(),
                stream: read_receiver,
            },
            L2capChannelWriter {
                _closer: closer,
                stream: write_sender,
            },
        ))
    })
}

/// Utility struct to close the channel on drop.
pub(super) struct L2capCloser {
    channel: Global<BluetoothSocket>,
}

impl L2capCloser {
    fn close(&self) {
        jni_with_env(|env| {
            let channel = self.channel.as_local(env);
            match channel.close() {
                Ok(()) => debug!("l2cap channel closed"),
                Err(e) => warn!("failed to close channel: {:?}", e),
            };
        });
    }
}

impl Drop for L2capCloser {
    fn drop(&mut self) {
        self.close()
    }
}

pub struct L2capChannel {
    pub(super) reader: L2capChannelReader,
    pub(super) writer: L2capChannelWriter,
}

impl L2capChannel {
    pub fn split(self) -> (L2capChannelReader, L2capChannelWriter) {
        (self.reader, self.writer)
    }
}

derive_async_read!(L2capChannel, reader);
derive_async_write!(L2capChannel, writer);

pub struct L2capChannelReader {
    stream: piper::Reader,
    _closer: Arc<L2capCloser>,
}

derive_async_read!(L2capChannelReader, stream);

impl fmt::Debug for L2capChannelReader {
    fn fmt(&self, f: &mut fmt::Formatter<'_>) -> fmt::Result {
        f.write_str("L2capChannelReader")
    }
}

pub struct L2capChannelWriter {
    stream: piper::Writer,
    _closer: Arc<L2capCloser>,
}

<<<<<<< HEAD
impl AsyncWrite for L2capChannelWriter {
    fn poll_write(mut self: pin::Pin<&mut Self>, cx: &mut Context<'_>, buf: &[u8]) -> Poll<std::io::Result<usize>> {
        let stream = pin::pin!(&mut self.stream);
        stream.poll_write(cx, buf)
    }

    fn poll_flush(mut self: std::pin::Pin<&mut Self>, cx: &mut std::task::Context<'_>) -> Poll<std::io::Result<()>> {
        let stream = pin::pin!(&mut self.stream);
        stream.poll_flush(cx)
    }

    fn poll_close(mut self: pin::Pin<&mut Self>, cx: &mut Context<'_>) -> Poll<std::io::Result<()>> {
        self.closer.close();
        let stream = pin::pin!(&mut self.stream);
        stream.poll_close(cx)
    }
}
=======
derive_async_write!(L2capChannelWriter, stream);
>>>>>>> 37e353d7

impl fmt::Debug for L2capChannelWriter {
    fn fmt(&self, f: &mut fmt::Formatter<'_>) -> fmt::Result {
        f.write_str("L2capChannelWriter")
    }
}

fn u8toi8(slice: &[u8]) -> &[i8] {
    let len = slice.len();
    let data = slice.as_ptr() as *const i8;
    // safety: any bit pattern is valid for u8 and i8, so transmuting them is fine.
    unsafe { slice::from_raw_parts(data, len) }
}

fn u8toi8_mut(slice: &mut [u8]) -> &mut [i8] {
    let len = slice.len();
    let data = slice.as_mut_ptr() as *mut i8;
    // safety: any bit pattern is valid for u8 and i8, so transmuting them is fine.
    unsafe { slice::from_raw_parts_mut(data, len) }
}<|MERGE_RESOLUTION|>--- conflicted
+++ resolved
@@ -12,13 +12,9 @@
 use super::bindings::android::bluetooth::{BluetoothDevice, BluetoothSocket};
 use super::vm_context::{android_api_level, jni_with_env};
 use super::OptionExt;
-<<<<<<< HEAD
 use crate::error::ErrorKind;
-use crate::l2cap_channel::PIPE_CAPACITY;
+use crate::l2cap_channel::{derive_async_read, derive_async_write, PIPE_CAPACITY};
 use crate::Result;
-=======
-use crate::l2cap_channel::{derive_async_read, derive_async_write, PIPE_CAPACITY};
->>>>>>> 37e353d7
 
 pub fn open_l2cap_channel(
     device: Global<BluetoothDevice>,
@@ -194,27 +190,7 @@
     _closer: Arc<L2capCloser>,
 }
 
-<<<<<<< HEAD
-impl AsyncWrite for L2capChannelWriter {
-    fn poll_write(mut self: pin::Pin<&mut Self>, cx: &mut Context<'_>, buf: &[u8]) -> Poll<std::io::Result<usize>> {
-        let stream = pin::pin!(&mut self.stream);
-        stream.poll_write(cx, buf)
-    }
-
-    fn poll_flush(mut self: std::pin::Pin<&mut Self>, cx: &mut std::task::Context<'_>) -> Poll<std::io::Result<()>> {
-        let stream = pin::pin!(&mut self.stream);
-        stream.poll_flush(cx)
-    }
-
-    fn poll_close(mut self: pin::Pin<&mut Self>, cx: &mut Context<'_>) -> Poll<std::io::Result<()>> {
-        self.closer.close();
-        let stream = pin::pin!(&mut self.stream);
-        stream.poll_close(cx)
-    }
-}
-=======
 derive_async_write!(L2capChannelWriter, stream);
->>>>>>> 37e353d7
 
 impl fmt::Debug for L2capChannelWriter {
     fn fmt(&self, f: &mut fmt::Formatter<'_>) -> fmt::Result {
